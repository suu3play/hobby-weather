--- conflicted
+++ resolved
@@ -5,14 +5,7 @@
 // Global mocks
 Object.defineProperty(globalThis, 'Notification', {
   value: class MockNotification {
-<<<<<<< HEAD
-    title: string;
-    constructor(title: string, options?: NotificationOptions) {
-      this.title = title;
-    }
-=======
     constructor(_title: string, _options?: NotificationOptions) {}
->>>>>>> 30c2e8ca
     static permission: NotificationPermission = 'granted';
     static requestPermission = vi.fn().mockResolvedValue('granted');
     close = vi.fn();
