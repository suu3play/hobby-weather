<<<<<<< HEAD
@tailwind base;
@tailwind components;
@tailwind utilities;
=======
@tailwind base;
@tailwind components;
@tailwind utilities;

/* テーマシステム用のCSS変数とスタイル */
:root {
  /* デフォルトライトテーマの変数 */
  --color-primary: #3b82f6;
  --color-secondary: #6366f1;
  --color-accent: #8b5cf6;
  --color-neutral: #6b7280;
  --color-success: #10b981;
  --color-warning: #f59e0b;
  --color-error: #ef4444;
  
  --color-background-primary: #ffffff;
  --color-background-secondary: #f8fafc;
  --color-background-tertiary: #f1f5f9;
  
  --color-surface-primary: #ffffff;
  --color-surface-secondary: #f8fafc;
  --color-surface-elevated: #ffffff;
  
  --color-text-primary: #1f2937;
  --color-text-secondary: #4b5563;
  --color-text-tertiary: #6b7280;
  --color-text-inverse: #ffffff;
  
  --color-border-primary: #e5e7eb;
  --color-border-secondary: #d1d5db;
  --color-border-focus: #3b82f6;
}

/* アクセシビリティ対応 */
.reduce-motion * {
  animation-duration: 0.01ms !important;
  animation-iteration-count: 1 !important;
  transition-duration: 0.01ms !important;
}

/* 高コントラストモード用のオーバーライド */
.high-contrast {
  --color-border-primary: currentColor;
  --color-border-secondary: currentColor;
}

.high-contrast * {
  text-shadow: none !important;
  box-shadow: none !important;
}
>>>>>>> d72e07d9
<|MERGE_RESOLUTION|>--- conflicted
+++ resolved
@@ -1,8 +1,3 @@
-<<<<<<< HEAD
-@tailwind base;
-@tailwind components;
-@tailwind utilities;
-=======
 @tailwind base;
 @tailwind components;
 @tailwind utilities;
@@ -52,5 +47,4 @@
 .high-contrast * {
   text-shadow: none !important;
   box-shadow: none !important;
-}
->>>>>>> d72e07d9
+}