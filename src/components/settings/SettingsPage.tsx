<<<<<<< HEAD
import React, { useState, useEffect } from 'react';
import { ApiKeyDiagnostics } from '../common/ApiKeyDiagnostics';
import { SetupStatusSection } from './SetupStatusSection';
import { SetupResetSection } from './SetupResetSection';
import { NotificationSettings } from '../notification/NotificationSettings';

interface ApiKeySettings {
  openWeatherApiKey: string;
}

export const SettingsPage: React.FC = () => {
  const [apiSettings, setApiSettings] = useState<ApiKeySettings>({
    openWeatherApiKey: ''
  });
  const [isLoading, setIsLoading] = useState(false);
  const [message, setMessage] = useState<{ type: 'success' | 'error'; text: string } | null>(null);

  // ローカルストレージからAPI Key設定を読み込み
  useEffect(() => {
    const savedSettings = localStorage.getItem('hobby-weather-api-settings');
    if (savedSettings) {
      try {
        const parsed = JSON.parse(savedSettings);
        setApiSettings(parsed);
      } catch (error) {
        console.error('Failed to parse saved API settings:', error);
      }
    }
  }, []);

  // API Key設定を保存
  const saveApiSettings = async () => {
    setIsLoading(true);
    setMessage(null);

    try {
      localStorage.setItem('hobby-weather-api-settings', JSON.stringify(apiSettings));
      
      // WeatherServiceインスタンスのAPI Keyを更新
      const { weatherService } = await import('../../services/weather.service');
      weatherService.refreshApiKey();
      
      setMessage({ type: 'success', text: 'API Key設定を保存しました。次回のAPI呼び出しから新しいキーが使用されます。' });
    } catch (error) {
      setMessage({ type: 'error', text: 'API Key設定の保存に失敗しました' });
    } finally {
      setIsLoading(false);
    }
  };

  // API Key設定をクリア
  const clearApiSettings = () => {
    setApiSettings({ openWeatherApiKey: '' });
    localStorage.removeItem('hobby-weather-api-settings');
    setMessage({ type: 'success', text: 'API Key設定をクリアしました' });
  };

  return (
    <div className="max-w-4xl mx-auto p-6">
      <div className="bg-white rounded-lg shadow-sm border border-gray-200">
        <div className="px-6 py-4 border-b border-gray-200">
          <h2 className="text-xl font-semibold text-gray-900">設定</h2>
          <p className="text-sm text-gray-600 mt-1">
            アプリケーションの動作設定を管理します
          </p>
        </div>

        <div className="p-6 space-y-8">
          {/* セットアップ状態セクション */}
          <SetupStatusSection />

          {/* API Key設定セクション */}
          <section>
            <div className="flex items-center space-x-2 mb-4">
              <h3 className="text-lg font-medium text-gray-900">API Key設定</h3>
              <span className="bg-blue-100 text-blue-800 text-xs px-2 py-1 rounded-full">
                ローカル保存
              </span>
            </div>
            
            <div className="bg-yellow-50 border border-yellow-200 rounded-lg p-4 mb-4">
              <div className="flex items-start">
                <div className="flex-shrink-0">
                  <span className="text-yellow-600 text-lg">⚠️</span>
                </div>
                <div className="ml-3">
                  <h4 className="text-sm font-medium text-yellow-800">
                    重要な注意事項
                  </h4>
                  <div className="mt-2 text-sm text-yellow-700">
                    <ul className="list-disc list-inside space-y-1">
                      <li>API Keyはブラウザのローカルストレージに保存されます</li>
                      <li>ブラウザのデータをクリアすると設定が失われます</li>
                      <li>共有PCでの使用時は設定クリアを忘れずに</li>
                    </ul>
                  </div>
                </div>
              </div>
            </div>

            <div className="space-y-4">
              <div>
                <label htmlFor="openWeatherApiKey" className="block text-sm font-medium text-gray-700">
                  OpenWeatherMap API Key
                </label>
                <div className="mt-1">
                  <input
                    type="password"
                    id="openWeatherApiKey"
                    className="block w-full rounded-md border-gray-300 shadow-sm focus:border-blue-500 focus:ring-blue-500"
                    placeholder="API Keyを入力してください"
                    value={apiSettings.openWeatherApiKey}
                    onChange={(e) => setApiSettings(prev => ({ ...prev, openWeatherApiKey: e.target.value }))}
                  />
                </div>
                <p className="mt-1 text-sm text-gray-500">
                  <a 
                    href="https://openweathermap.org/api" 
                    target="_blank" 
                    rel="noopener noreferrer"
                    className="text-blue-600 hover:text-blue-500"
                  >
                    OpenWeatherMap
                  </a>
                  でAPI Keyを取得してください（無料）
                </p>
              </div>

              <div className="flex space-x-3">
                <button
                  onClick={saveApiSettings}
                  disabled={isLoading || !apiSettings.openWeatherApiKey.trim()}
                  className="bg-blue-600 text-white px-4 py-2 rounded-md hover:bg-blue-700 disabled:opacity-50 disabled:cursor-not-allowed transition-colors"
                >
                  {isLoading ? '保存中...' : '保存'}
                </button>
                
                <button
                  onClick={clearApiSettings}
                  className="bg-gray-600 text-white px-4 py-2 rounded-md hover:bg-gray-700 transition-colors"
                >
                  クリア
                </button>
              </div>

              {message && (
                <div className={`p-3 rounded-md ${
                  message.type === 'success' 
                    ? 'bg-green-50 text-green-800 border border-green-200' 
                    : 'bg-red-50 text-red-800 border border-red-200'
                }`}>
                  {message.text}
                </div>
              )}
            </div>
          </section>

          {/* 通知設定セクション */}
          <section>
            <h3 className="text-lg font-medium text-gray-900 mb-4">通知設定</h3>
            <NotificationSettings />
          </section>

          {/* API診断セクション */}
          <section>
            <h3 className="text-lg font-medium text-gray-900 mb-4">API接続診断</h3>
            <div className="bg-gray-50 rounded-lg p-4">
              <ApiKeyDiagnostics />
            </div>
          </section>

          {/* セットアップリセットセクション */}
          <SetupResetSection />
        </div>
      </div>
    </div>
  );
=======
import React, { useState, useEffect } from 'react';
import { ApiKeyDiagnostics } from '../common/ApiKeyDiagnostics';
import { SetupStatusSection } from './SetupStatusSection';
import { SetupResetSection } from './SetupResetSection';
import { ThemeSettings } from '../theme/ThemeSettings';

interface ApiKeySettings {
  openWeatherApiKey: string;
}

export const SettingsPage: React.FC = () => {
  const [apiSettings, setApiSettings] = useState<ApiKeySettings>({
    openWeatherApiKey: ''
  });
  const [isLoading, setIsLoading] = useState(false);
  const [message, setMessage] = useState<{ type: 'success' | 'error'; text: string } | null>(null);

  // ローカルストレージからAPI Key設定を読み込み
  useEffect(() => {
    const savedSettings = localStorage.getItem('hobby-weather-api-settings');
    if (savedSettings) {
      try {
        const parsed = JSON.parse(savedSettings);
        setApiSettings(parsed);
      } catch (error) {
        console.error('Failed to parse saved API settings:', error);
      }
    }
  }, []);

  // API Key設定を保存
  const saveApiSettings = async () => {
    setIsLoading(true);
    setMessage(null);

    try {
      localStorage.setItem('hobby-weather-api-settings', JSON.stringify(apiSettings));
      
      // WeatherServiceインスタンスのAPI Keyを更新
      const { weatherService } = await import('../../services/weather.service');
      weatherService.refreshApiKey();
      
      setMessage({ type: 'success', text: 'API Key設定を保存しました。次回のAPI呼び出しから新しいキーが使用されます。' });
    } catch (error) {
      setMessage({ type: 'error', text: 'API Key設定の保存に失敗しました' });
    } finally {
      setIsLoading(false);
    }
  };

  // API Key設定をクリア
  const clearApiSettings = () => {
    setApiSettings({ openWeatherApiKey: '' });
    localStorage.removeItem('hobby-weather-api-settings');
    setMessage({ type: 'success', text: 'API Key設定をクリアしました' });
  };

  return (
    <div className="max-w-4xl mx-auto p-6">
      <div className="bg-surface-primary rounded-lg shadow-sm border border-border-primary">
        <div className="px-6 py-4 border-b border-border-primary">
          <h2 className="text-xl font-semibold text-text-primary">設定</h2>
          <p className="text-sm text-text-secondary mt-1">
            アプリケーションの動作設定を管理します
          </p>
        </div>

        <div className="p-6 space-y-8">
          {/* テーマ設定セクション */}
          <section>
            <ThemeSettings />
          </section>

          {/* セットアップ状態セクション */}
          <SetupStatusSection />

          {/* API Key設定セクション */}
          <section>
            <div className="flex items-center space-x-2 mb-4">
              <h3 className="text-lg font-medium text-text-primary">API Key設定</h3>
              <span className="bg-primary-100 text-primary-800 text-xs px-2 py-1 rounded-full">
                ローカル保存
              </span>
            </div>
            
            <div className="bg-warning-50 border border-warning-200 rounded-lg p-4 mb-4">
              <div className="flex items-start">
                <div className="flex-shrink-0">
                  <span className="text-warning-600 text-lg">⚠️</span>
                </div>
                <div className="ml-3">
                  <h4 className="text-sm font-medium text-warning-800">
                    重要な注意事項
                  </h4>
                  <div className="mt-2 text-sm text-warning-700">
                    <ul className="list-disc list-inside space-y-1">
                      <li>API Keyはブラウザのローカルストレージに保存されます</li>
                      <li>ブラウザのデータをクリアすると設定が失われます</li>
                      <li>共有PCでの使用時は設定クリアを忘れずに</li>
                    </ul>
                  </div>
                </div>
              </div>
            </div>

            <div className="space-y-4">
              <div>
                <label htmlFor="openWeatherApiKey" className="block text-sm font-medium text-text-primary">
                  OpenWeatherMap API Key
                </label>
                <div className="mt-1">
                  <input
                    type="password"
                    id="openWeatherApiKey"
                    className="block w-full rounded-md border-border-primary bg-surface-primary text-text-primary shadow-sm focus:border-border-focus focus:ring-border-focus"
                    placeholder="API Keyを入力してください"
                    value={apiSettings.openWeatherApiKey}
                    onChange={(e) => setApiSettings(prev => ({ ...prev, openWeatherApiKey: e.target.value }))}
                  />
                </div>
                <p className="mt-1 text-sm text-text-tertiary">
                  <a 
                    href="https://openweathermap.org/api" 
                    target="_blank" 
                    rel="noopener noreferrer"
                    className="text-primary-600 hover:text-primary-500"
                  >
                    OpenWeatherMap
                  </a>
                  でAPI Keyを取得してください（無料）
                </p>
              </div>

              <div className="flex space-x-3">
                <button
                  onClick={saveApiSettings}
                  disabled={isLoading || !apiSettings.openWeatherApiKey.trim()}
                  className="bg-primary-600 text-text-inverse px-4 py-2 rounded-md hover:bg-primary-700 disabled:opacity-50 disabled:cursor-not-allowed transition-colors"
                >
                  {isLoading ? '保存中...' : '保存'}
                </button>
                
                <button
                  onClick={clearApiSettings}
                  className="bg-neutral-600 text-text-inverse px-4 py-2 rounded-md hover:bg-neutral-700 transition-colors"
                >
                  クリア
                </button>
              </div>

              {message && (
                <div className={`p-3 rounded-md ${
                  message.type === 'success' 
                    ? 'bg-success-50 text-success-800 border border-success-200' 
                    : 'bg-error-50 text-error-800 border border-error-200'
                }`}>
                  {message.text}
                </div>
              )}
            </div>
          </section>

          {/* API診断セクション */}
          <section>
            <h3 className="text-lg font-medium text-text-primary mb-4">API接続診断</h3>
            <div className="bg-surface-secondary rounded-lg p-4">
              <ApiKeyDiagnostics />
            </div>
          </section>

          {/* セットアップリセットセクション */}
          <SetupResetSection />
        </div>
      </div>
    </div>
  );
>>>>>>> d72e07d9
};<|MERGE_RESOLUTION|>--- conflicted
+++ resolved
@@ -1,357 +1,182 @@
-<<<<<<< HEAD
-import React, { useState, useEffect } from 'react';
-import { ApiKeyDiagnostics } from '../common/ApiKeyDiagnostics';
-import { SetupStatusSection } from './SetupStatusSection';
-import { SetupResetSection } from './SetupResetSection';
-import { NotificationSettings } from '../notification/NotificationSettings';
-
-interface ApiKeySettings {
-  openWeatherApiKey: string;
-}
-
-export const SettingsPage: React.FC = () => {
-  const [apiSettings, setApiSettings] = useState<ApiKeySettings>({
-    openWeatherApiKey: ''
-  });
-  const [isLoading, setIsLoading] = useState(false);
-  const [message, setMessage] = useState<{ type: 'success' | 'error'; text: string } | null>(null);
-
-  // ローカルストレージからAPI Key設定を読み込み
-  useEffect(() => {
-    const savedSettings = localStorage.getItem('hobby-weather-api-settings');
-    if (savedSettings) {
-      try {
-        const parsed = JSON.parse(savedSettings);
-        setApiSettings(parsed);
-      } catch (error) {
-        console.error('Failed to parse saved API settings:', error);
-      }
-    }
-  }, []);
-
-  // API Key設定を保存
-  const saveApiSettings = async () => {
-    setIsLoading(true);
-    setMessage(null);
-
-    try {
-      localStorage.setItem('hobby-weather-api-settings', JSON.stringify(apiSettings));
-      
-      // WeatherServiceインスタンスのAPI Keyを更新
-      const { weatherService } = await import('../../services/weather.service');
-      weatherService.refreshApiKey();
-      
-      setMessage({ type: 'success', text: 'API Key設定を保存しました。次回のAPI呼び出しから新しいキーが使用されます。' });
-    } catch (error) {
-      setMessage({ type: 'error', text: 'API Key設定の保存に失敗しました' });
-    } finally {
-      setIsLoading(false);
-    }
-  };
-
-  // API Key設定をクリア
-  const clearApiSettings = () => {
-    setApiSettings({ openWeatherApiKey: '' });
-    localStorage.removeItem('hobby-weather-api-settings');
-    setMessage({ type: 'success', text: 'API Key設定をクリアしました' });
-  };
-
-  return (
-    <div className="max-w-4xl mx-auto p-6">
-      <div className="bg-white rounded-lg shadow-sm border border-gray-200">
-        <div className="px-6 py-4 border-b border-gray-200">
-          <h2 className="text-xl font-semibold text-gray-900">設定</h2>
-          <p className="text-sm text-gray-600 mt-1">
-            アプリケーションの動作設定を管理します
-          </p>
-        </div>
-
-        <div className="p-6 space-y-8">
-          {/* セットアップ状態セクション */}
-          <SetupStatusSection />
-
-          {/* API Key設定セクション */}
-          <section>
-            <div className="flex items-center space-x-2 mb-4">
-              <h3 className="text-lg font-medium text-gray-900">API Key設定</h3>
-              <span className="bg-blue-100 text-blue-800 text-xs px-2 py-1 rounded-full">
-                ローカル保存
-              </span>
-            </div>
-            
-            <div className="bg-yellow-50 border border-yellow-200 rounded-lg p-4 mb-4">
-              <div className="flex items-start">
-                <div className="flex-shrink-0">
-                  <span className="text-yellow-600 text-lg">⚠️</span>
-                </div>
-                <div className="ml-3">
-                  <h4 className="text-sm font-medium text-yellow-800">
-                    重要な注意事項
-                  </h4>
-                  <div className="mt-2 text-sm text-yellow-700">
-                    <ul className="list-disc list-inside space-y-1">
-                      <li>API Keyはブラウザのローカルストレージに保存されます</li>
-                      <li>ブラウザのデータをクリアすると設定が失われます</li>
-                      <li>共有PCでの使用時は設定クリアを忘れずに</li>
-                    </ul>
-                  </div>
-                </div>
-              </div>
-            </div>
-
-            <div className="space-y-4">
-              <div>
-                <label htmlFor="openWeatherApiKey" className="block text-sm font-medium text-gray-700">
-                  OpenWeatherMap API Key
-                </label>
-                <div className="mt-1">
-                  <input
-                    type="password"
-                    id="openWeatherApiKey"
-                    className="block w-full rounded-md border-gray-300 shadow-sm focus:border-blue-500 focus:ring-blue-500"
-                    placeholder="API Keyを入力してください"
-                    value={apiSettings.openWeatherApiKey}
-                    onChange={(e) => setApiSettings(prev => ({ ...prev, openWeatherApiKey: e.target.value }))}
-                  />
-                </div>
-                <p className="mt-1 text-sm text-gray-500">
-                  <a 
-                    href="https://openweathermap.org/api" 
-                    target="_blank" 
-                    rel="noopener noreferrer"
-                    className="text-blue-600 hover:text-blue-500"
-                  >
-                    OpenWeatherMap
-                  </a>
-                  でAPI Keyを取得してください（無料）
-                </p>
-              </div>
-
-              <div className="flex space-x-3">
-                <button
-                  onClick={saveApiSettings}
-                  disabled={isLoading || !apiSettings.openWeatherApiKey.trim()}
-                  className="bg-blue-600 text-white px-4 py-2 rounded-md hover:bg-blue-700 disabled:opacity-50 disabled:cursor-not-allowed transition-colors"
-                >
-                  {isLoading ? '保存中...' : '保存'}
-                </button>
-                
-                <button
-                  onClick={clearApiSettings}
-                  className="bg-gray-600 text-white px-4 py-2 rounded-md hover:bg-gray-700 transition-colors"
-                >
-                  クリア
-                </button>
-              </div>
-
-              {message && (
-                <div className={`p-3 rounded-md ${
-                  message.type === 'success' 
-                    ? 'bg-green-50 text-green-800 border border-green-200' 
-                    : 'bg-red-50 text-red-800 border border-red-200'
-                }`}>
-                  {message.text}
-                </div>
-              )}
-            </div>
-          </section>
-
-          {/* 通知設定セクション */}
-          <section>
-            <h3 className="text-lg font-medium text-gray-900 mb-4">通知設定</h3>
-            <NotificationSettings />
-          </section>
-
-          {/* API診断セクション */}
-          <section>
-            <h3 className="text-lg font-medium text-gray-900 mb-4">API接続診断</h3>
-            <div className="bg-gray-50 rounded-lg p-4">
-              <ApiKeyDiagnostics />
-            </div>
-          </section>
-
-          {/* セットアップリセットセクション */}
-          <SetupResetSection />
-        </div>
-      </div>
-    </div>
-  );
-=======
-import React, { useState, useEffect } from 'react';
-import { ApiKeyDiagnostics } from '../common/ApiKeyDiagnostics';
-import { SetupStatusSection } from './SetupStatusSection';
-import { SetupResetSection } from './SetupResetSection';
-import { ThemeSettings } from '../theme/ThemeSettings';
-
-interface ApiKeySettings {
-  openWeatherApiKey: string;
-}
-
-export const SettingsPage: React.FC = () => {
-  const [apiSettings, setApiSettings] = useState<ApiKeySettings>({
-    openWeatherApiKey: ''
-  });
-  const [isLoading, setIsLoading] = useState(false);
-  const [message, setMessage] = useState<{ type: 'success' | 'error'; text: string } | null>(null);
-
-  // ローカルストレージからAPI Key設定を読み込み
-  useEffect(() => {
-    const savedSettings = localStorage.getItem('hobby-weather-api-settings');
-    if (savedSettings) {
-      try {
-        const parsed = JSON.parse(savedSettings);
-        setApiSettings(parsed);
-      } catch (error) {
-        console.error('Failed to parse saved API settings:', error);
-      }
-    }
-  }, []);
-
-  // API Key設定を保存
-  const saveApiSettings = async () => {
-    setIsLoading(true);
-    setMessage(null);
-
-    try {
-      localStorage.setItem('hobby-weather-api-settings', JSON.stringify(apiSettings));
-      
-      // WeatherServiceインスタンスのAPI Keyを更新
-      const { weatherService } = await import('../../services/weather.service');
-      weatherService.refreshApiKey();
-      
-      setMessage({ type: 'success', text: 'API Key設定を保存しました。次回のAPI呼び出しから新しいキーが使用されます。' });
-    } catch (error) {
-      setMessage({ type: 'error', text: 'API Key設定の保存に失敗しました' });
-    } finally {
-      setIsLoading(false);
-    }
-  };
-
-  // API Key設定をクリア
-  const clearApiSettings = () => {
-    setApiSettings({ openWeatherApiKey: '' });
-    localStorage.removeItem('hobby-weather-api-settings');
-    setMessage({ type: 'success', text: 'API Key設定をクリアしました' });
-  };
-
-  return (
-    <div className="max-w-4xl mx-auto p-6">
-      <div className="bg-surface-primary rounded-lg shadow-sm border border-border-primary">
-        <div className="px-6 py-4 border-b border-border-primary">
-          <h2 className="text-xl font-semibold text-text-primary">設定</h2>
-          <p className="text-sm text-text-secondary mt-1">
-            アプリケーションの動作設定を管理します
-          </p>
-        </div>
-
-        <div className="p-6 space-y-8">
-          {/* テーマ設定セクション */}
-          <section>
-            <ThemeSettings />
-          </section>
-
-          {/* セットアップ状態セクション */}
-          <SetupStatusSection />
-
-          {/* API Key設定セクション */}
-          <section>
-            <div className="flex items-center space-x-2 mb-4">
-              <h3 className="text-lg font-medium text-text-primary">API Key設定</h3>
-              <span className="bg-primary-100 text-primary-800 text-xs px-2 py-1 rounded-full">
-                ローカル保存
-              </span>
-            </div>
-            
-            <div className="bg-warning-50 border border-warning-200 rounded-lg p-4 mb-4">
-              <div className="flex items-start">
-                <div className="flex-shrink-0">
-                  <span className="text-warning-600 text-lg">⚠️</span>
-                </div>
-                <div className="ml-3">
-                  <h4 className="text-sm font-medium text-warning-800">
-                    重要な注意事項
-                  </h4>
-                  <div className="mt-2 text-sm text-warning-700">
-                    <ul className="list-disc list-inside space-y-1">
-                      <li>API Keyはブラウザのローカルストレージに保存されます</li>
-                      <li>ブラウザのデータをクリアすると設定が失われます</li>
-                      <li>共有PCでの使用時は設定クリアを忘れずに</li>
-                    </ul>
-                  </div>
-                </div>
-              </div>
-            </div>
-
-            <div className="space-y-4">
-              <div>
-                <label htmlFor="openWeatherApiKey" className="block text-sm font-medium text-text-primary">
-                  OpenWeatherMap API Key
-                </label>
-                <div className="mt-1">
-                  <input
-                    type="password"
-                    id="openWeatherApiKey"
-                    className="block w-full rounded-md border-border-primary bg-surface-primary text-text-primary shadow-sm focus:border-border-focus focus:ring-border-focus"
-                    placeholder="API Keyを入力してください"
-                    value={apiSettings.openWeatherApiKey}
-                    onChange={(e) => setApiSettings(prev => ({ ...prev, openWeatherApiKey: e.target.value }))}
-                  />
-                </div>
-                <p className="mt-1 text-sm text-text-tertiary">
-                  <a 
-                    href="https://openweathermap.org/api" 
-                    target="_blank" 
-                    rel="noopener noreferrer"
-                    className="text-primary-600 hover:text-primary-500"
-                  >
-                    OpenWeatherMap
-                  </a>
-                  でAPI Keyを取得してください（無料）
-                </p>
-              </div>
-
-              <div className="flex space-x-3">
-                <button
-                  onClick={saveApiSettings}
-                  disabled={isLoading || !apiSettings.openWeatherApiKey.trim()}
-                  className="bg-primary-600 text-text-inverse px-4 py-2 rounded-md hover:bg-primary-700 disabled:opacity-50 disabled:cursor-not-allowed transition-colors"
-                >
-                  {isLoading ? '保存中...' : '保存'}
-                </button>
-                
-                <button
-                  onClick={clearApiSettings}
-                  className="bg-neutral-600 text-text-inverse px-4 py-2 rounded-md hover:bg-neutral-700 transition-colors"
-                >
-                  クリア
-                </button>
-              </div>
-
-              {message && (
-                <div className={`p-3 rounded-md ${
-                  message.type === 'success' 
-                    ? 'bg-success-50 text-success-800 border border-success-200' 
-                    : 'bg-error-50 text-error-800 border border-error-200'
-                }`}>
-                  {message.text}
-                </div>
-              )}
-            </div>
-          </section>
-
-          {/* API診断セクション */}
-          <section>
-            <h3 className="text-lg font-medium text-text-primary mb-4">API接続診断</h3>
-            <div className="bg-surface-secondary rounded-lg p-4">
-              <ApiKeyDiagnostics />
-            </div>
-          </section>
-
-          {/* セットアップリセットセクション */}
-          <SetupResetSection />
-        </div>
-      </div>
-    </div>
-  );
->>>>>>> d72e07d9
+import React, { useState, useEffect } from 'react';
+import { ApiKeyDiagnostics } from '../common/ApiKeyDiagnostics';
+import { SetupStatusSection } from './SetupStatusSection';
+import { SetupResetSection } from './SetupResetSection';
+import { NotificationSettings } from '../notification/NotificationSettings';
+import { ThemeSettings } from '../theme/ThemeSettings';
+
+interface ApiKeySettings {
+  openWeatherApiKey: string;
+}
+
+export const SettingsPage: React.FC = () => {
+  const [apiSettings, setApiSettings] = useState<ApiKeySettings>({
+    openWeatherApiKey: ''
+  });
+  const [isLoading, setIsLoading] = useState(false);
+  const [message, setMessage] = useState<{ type: 'success' | 'error'; text: string } | null>(null);
+
+  // ローカルストレージからAPI Key設定を読み込み
+  useEffect(() => {
+    const savedSettings = localStorage.getItem('hobby-weather-api-settings');
+    if (savedSettings) {
+      try {
+        const parsed = JSON.parse(savedSettings);
+        setApiSettings(parsed);
+      } catch (error) {
+        console.error('Failed to parse saved API settings:', error);
+      }
+    }
+  }, []);
+
+  // API Key設定を保存
+  const saveApiSettings = async () => {
+    setIsLoading(true);
+    setMessage(null);
+
+    try {
+      localStorage.setItem('hobby-weather-api-settings', JSON.stringify(apiSettings));
+      
+      // WeatherServiceインスタンスのAPI Keyを更新
+      const { weatherService } = await import('../../services/weather.service');
+      weatherService.refreshApiKey();
+      
+      setMessage({ type: 'success', text: 'API Key設定を保存しました。次回のAPI呼び出しから新しいキーが使用されます。' });
+    } catch (error) {
+      setMessage({ type: 'error', text: 'API Key設定の保存に失敗しました' });
+    } finally {
+      setIsLoading(false);
+    }
+  };
+
+  // API Key設定をクリア
+  const clearApiSettings = () => {
+    setApiSettings({ openWeatherApiKey: '' });
+    localStorage.removeItem('hobby-weather-api-settings');
+    setMessage({ type: 'success', text: 'API Key設定をクリアしました' });
+  };
+
+  return (
+    <div className="max-w-4xl mx-auto p-6">
+      <div className="bg-white dark:bg-gray-800 rounded-lg shadow-sm border border-gray-200 dark:border-gray-700">
+        <div className="px-6 py-4 border-b border-gray-200 dark:border-gray-700">
+          <h2 className="text-xl font-semibold text-gray-900 dark:text-white">設定</h2>
+          <p className="text-sm text-gray-600 dark:text-gray-300 mt-1">
+            アプリケーションの動作設定を管理します
+          </p>
+        </div>
+
+        <div className="p-6 space-y-8">
+          {/* セットアップ状態セクション */}
+          <SetupStatusSection />
+
+          {/* テーマ設定セクション */}
+          <ThemeSettings />
+
+          {/* API Key設定セクション */}
+          <section>
+            <div className="flex items-center space-x-2 mb-4">
+              <h3 className="text-lg font-medium text-gray-900 dark:text-white">API Key設定</h3>
+              <span className="bg-blue-100 dark:bg-blue-900 text-blue-800 dark:text-blue-200 text-xs px-2 py-1 rounded-full">
+                ローカル保存
+              </span>
+            </div>
+            
+            <div className="bg-yellow-50 dark:bg-yellow-900 border border-yellow-200 dark:border-yellow-700 rounded-lg p-4 mb-4">
+              <div className="flex items-start">
+                <div className="flex-shrink-0">
+                  <svg className="h-5 w-5 text-yellow-400" viewBox="0 0 20 20" fill="currentColor">
+                    <path fillRule="evenodd" d="M8.257 3.099c.765-1.36 2.722-1.36 3.486 0l5.58 9.92c.75 1.334-.213 2.98-1.742 2.98H4.42c-1.53 0-2.493-1.646-1.743-2.98l5.58-9.92zM11 13a1 1 0 11-2 0 1 1 0 012 0zm-1-8a1 1 0 00-1 1v3a1 1 0 002 0V6a1 1 0 00-1-1z" clipRule="evenodd" />
+                  </svg>
+                </div>
+                <div className="ml-3">
+                  <h3 className="text-sm font-medium text-yellow-800 dark:text-yellow-200">
+                    API Key設定が必要です
+                  </h3>
+                  <p className="mt-2 text-sm text-yellow-700 dark:text-yellow-300">
+                    天気データを取得するには、OpenWeatherMap API Keyの設定が必要です。
+                    設定したAPI Keyはブラウザのローカルストレージに保存されます。
+                  </p>
+                </div>
+              </div>
+            </div>
+
+            <div className="space-y-4">
+              <div>
+                <label htmlFor="api-key" className="block text-sm font-medium text-gray-700 dark:text-gray-300 mb-2">
+                  OpenWeatherMap API Key
+                </label>
+                <input
+                  type="text"
+                  id="api-key"
+                  value={apiSettings.openWeatherApiKey}
+                  onChange={(e) => setApiSettings({ ...apiSettings, openWeatherApiKey: e.target.value })}
+                  placeholder="Your OpenWeatherMap API Key"
+                  className="w-full px-3 py-2 border border-gray-300 dark:border-gray-600 rounded-md shadow-sm 
+                           focus:outline-none focus:ring-blue-500 focus:border-blue-500 
+                           dark:bg-gray-700 dark:text-white"
+                />
+                <p className="mt-2 text-sm text-gray-500 dark:text-gray-400">
+                  <a 
+                    href="https://openweathermap.org/api" 
+                    target="_blank" 
+                    rel="noopener noreferrer"
+                    className="text-blue-600 dark:text-blue-400 hover:text-blue-500 dark:hover:text-blue-300"
+                  >
+                    https://openweathermap.org/api
+                  </a>
+                  でAPI Keyを取得してください（無料）
+                </p>
+              </div>
+
+              <div className="flex space-x-3">
+                <button
+                  onClick={saveApiSettings}
+                  disabled={isLoading || !apiSettings.openWeatherApiKey.trim()}
+                  className="bg-blue-600 text-white px-4 py-2 rounded-md hover:bg-blue-700 
+                           disabled:opacity-50 disabled:cursor-not-allowed transition-colors"
+                >
+                  {isLoading ? '保存中...' : '保存'}
+                </button>
+                
+                <button
+                  onClick={clearApiSettings}
+                  className="bg-gray-600 text-white px-4 py-2 rounded-md hover:bg-gray-700 transition-colors"
+                >
+                  クリア
+                </button>
+              </div>
+
+              {message && (
+                <div className={`p-3 rounded-md ${
+                  message.type === 'success' 
+                    ? 'bg-green-50 dark:bg-green-900 text-green-800 dark:text-green-200 border border-green-200 dark:border-green-700' 
+                    : 'bg-red-50 dark:bg-red-900 text-red-800 dark:text-red-200 border border-red-200 dark:border-red-700'
+                }`}>
+                  {message.text}
+                </div>
+              )}
+            </div>
+          </section>
+
+          {/* 通知設定セクション */}
+          <section>
+            <h3 className="text-lg font-medium text-gray-900 dark:text-white mb-4">通知設定</h3>
+            <NotificationSettings />
+          </section>
+
+          {/* API診断セクション */}
+          <section>
+            <h3 className="text-lg font-medium text-gray-900 dark:text-white mb-4">API接続診断</h3>
+            <div className="bg-gray-50 dark:bg-gray-700 rounded-lg p-4">
+              <ApiKeyDiagnostics />
+            </div>
+          </section>
+
+          {/* セットアップリセットセクション */}
+          <SetupResetSection />
+        </div>
+      </div>
+    </div>
+  );
 };